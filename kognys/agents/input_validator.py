# kognys/agents/input_validator.py
import uuid
from langchain_core.prompts import ChatPromptTemplate
from pydantic import BaseModel, Field
from kognys.config import fast_llm
from kognys.graph.state import KognysState
from kognys.utils.transcript import append_entry
import os
from kognys.services.membase_client import create_task, join_task, register_agent_if_not_exists

# 1. Define the desired JSON output structure using Pydantic
class ValidatorResponse(BaseModel):
    """The structured response from the input validator LLM."""
    approved: bool = Field(description="Whether the question is clear, research-worthy, and in scope.")
    revised_question: str = Field(description="A revised, improved version of the question if necessary.")
    rejection_reason: str = Field(description="Detailed explanation of why the question was rejected, if applicable.")

# 2. Define the prompt template
_PROMPT = ChatPromptTemplate.from_messages(
    [
        (
            "system",
            "You are a gatekeeper that validates and reformulates user questions. "
            "Your goal is to make questions clear, research-worthy, and in scope. "
            "You must respond using the `ValidatorResponse` JSON format. "
            "If a question is unclear or too broad, provide a reformulated version in the "
            "revised_question field. Only reject questions that are completely out of scope "
            "or cannot be reformulated into a research-worthy question.",
        ),
        ("human", "Validate and reformulate this question: {question}"),
    ]
)


def node(state: KognysState) -> dict:
    """
    Validates the question, creates a unique on-chain task, and joins it.
    """
    _structured_llm = fast_llm.with_structured_output(ValidatorResponse)
    _chain = _PROMPT | _structured_llm
    response = _chain.invoke({"question": state.question})

    # If the question is not approved but we have a revised version, use the revised version
    if not response.approved:
        if response.revised_question:
            # Use the reformulated question instead of rejecting
            print(f"Question reformulated from '{state.question}' to '{response.revised_question}'")
            # Update the state with the reformulated question
            state.question = response.revised_question
        else:
            # Only reject if there's no revised version
            rejection_reason = response.rejection_reason or "Question rejected by validator"
            raise ValueError(rejection_reason)

    # Use uuid.uuid4() to generate a truly random and unique ID for every run.
    unique_id_for_run = str(uuid.uuid4())
    agent_id = os.getenv("MEMBASE_ID", "kognys_starter")  # Hardcoded fallback

    # Ensure agent is registered before creating/joining tasks
    register_agent_if_not_exists(agent_id)

    # Create and join the on-chain task
<<<<<<< HEAD
    task_created = create_task(task_id=unique_id_for_run)
    if task_created:
        task_joined = join_task(task_id=unique_id_for_run, agent_id=agent_id)
        if not task_joined:
            print(f"  - ⚠️  WARNING: Task created but joining failed. Continuing with research...")
    else:
        print(f"  - ⚠️  WARNING: Task creation failed. Continuing with research...")
=======
    if create_task(task_id=unique_id_for_run):
        # Add small delay to ensure task is created on blockchain
        import time
        time.sleep(1)
        join_task(task_id=unique_id_for_run, agent_id=agent_id)
>>>>>>> 9dc9c79a

    update_dict = {
        "validated_question": response.revised_question or state.question,
        "paper_id": unique_id_for_run,
        "task_id": unique_id_for_run
    }
    
    update_dict["transcript"] = append_entry(
        state.transcript,
        agent="InputValidator",
        action="Validated question & created on-chain task",
        output=f"Task ID: {unique_id_for_run}"
    )
    
    return update_dict<|MERGE_RESOLUTION|>--- conflicted
+++ resolved
@@ -59,22 +59,18 @@
     # Ensure agent is registered before creating/joining tasks
     register_agent_if_not_exists(agent_id)
 
-    # Create and join the on-chain task
-<<<<<<< HEAD
+    # Create and join the on-chain task with enhanced error handling
     task_created = create_task(task_id=unique_id_for_run)
     if task_created:
+        # Add small delay to ensure task is created on blockchain
+        import time
+        time.sleep(1)
+        
         task_joined = join_task(task_id=unique_id_for_run, agent_id=agent_id)
         if not task_joined:
             print(f"  - ⚠️  WARNING: Task created but joining failed. Continuing with research...")
     else:
         print(f"  - ⚠️  WARNING: Task creation failed. Continuing with research...")
-=======
-    if create_task(task_id=unique_id_for_run):
-        # Add small delay to ensure task is created on blockchain
-        import time
-        time.sleep(1)
-        join_task(task_id=unique_id_for_run, agent_id=agent_id)
->>>>>>> 9dc9c79a
 
     update_dict = {
         "validated_question": response.revised_question or state.question,
